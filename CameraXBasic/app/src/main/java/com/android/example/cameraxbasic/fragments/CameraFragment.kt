--- conflicted
+++ resolved
@@ -274,13 +274,8 @@
     private fun bindCameraUseCases() {
 
         // Get screen metrics used to setup camera for full screen resolution
-<<<<<<< HEAD
-        val metrics = DisplayMetrics().also { binding.viewFinder.display.getRealMetrics(it) }
-        Log.d(TAG, "Screen metrics: ${metrics.widthPixels} x ${metrics.heightPixels}")
-=======
         val metrics = windowManager.getCurrentWindowMetrics().bounds
         Log.d(TAG, "Screen metrics: ${metrics.width()} x ${metrics.height()}")
->>>>>>> 852767fd
 
         val screenAspectRatio = aspectRatio(metrics.width(), metrics.height())
         Log.d(TAG, "Preview aspect ratio: $screenAspectRatio")
